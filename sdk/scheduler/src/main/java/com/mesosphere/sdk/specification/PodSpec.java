--- conflicted
+++ resolved
@@ -58,15 +58,9 @@
     @JsonProperty("share-pid-namespace")
     Boolean getSharePidNamespace();
 
-<<<<<<< HEAD
-    @JsonProperty("isolate-tmp")
-    Boolean getIsolateTmp();
-
     @JsonProperty("capabilities")
     Collection<Protos.CapabilityInfo.Capability> getCapabilities();
 
-=======
->>>>>>> 3942b2b9
     @JsonIgnore
     static String getName(PodSpec podSpec, int index) {
         return podSpec.getType() + "-" + index;
